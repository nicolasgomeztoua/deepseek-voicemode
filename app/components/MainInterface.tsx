--- conflicted
+++ resolved
@@ -1,8 +1,4 @@
-<<<<<<< HEAD
 import React, { useCallback, useEffect, useRef, useState } from "react";
-=======
-import React, { useRef, useState, useCallback } from "react";
->>>>>>> 8564d166
 import { Mic, Send, Loader2, StopCircle } from "lucide-react";
 import Navigation from "./NavBar";
 import { useFetcher } from "@remix-run/react";
@@ -12,7 +8,7 @@
 interface Message {
   id: string;
   content: string;
-  type: "user" | "assistant" | "ai";
+  type: "user" | "assistant";
   timestamp: Date;
   isVoice?: boolean;
   deepseekResponse?: DeepSeekResult;
@@ -37,64 +33,29 @@
   no_speech_prob: number;
 }
 
-interface DeepSeekResponse {
-  response: string;
-  error?: string;
-}
-
-interface TranscriptionData {
+type TranscriptionData = {
   text: string;
   language: string;
   segments: TranscriptionSegment[];
-  ai_response?: DeepSeekResponse;
   error?: string;
-}
-
-interface TextProcessingData {
-  text: string;
-  ai_response: DeepSeekResponse;
-  error?: string;
-}
+};
 
 const MainInterface = () => {
+  // State
   const [messages, setMessages] = useState<Message[]>([]);
   const [textInput, setTextInput] = useState("");
   const [isRecording, setIsRecording] = useState(false);
-<<<<<<< HEAD
 
   // Refs for media recording
-=======
->>>>>>> 8564d166
   const mediaRecorderRef = useRef<MediaRecorder | null>(null);
   const chunksRef = useRef<Blob[]>([]);
   const chatEndRef = useRef<HTMLDivElement>(null);
 
-<<<<<<< HEAD
   // Fetcher for handling transcription
   const transcribeFetcher = useFetcher<CombinedResponse>();
   const isTranscribing = transcribeFetcher.state !== "idle";
-=======
-  const transcribeFetcher = useFetcher<TranscriptionData>();
-  const textFetcher = useFetcher<TextProcessingData>();
-
-  const isProcessing =
-    transcribeFetcher.state !== "idle" || textFetcher.state !== "idle";
-
-  const addMessage = useCallback((message: Partial<Message>) => {
-    const fullMessage: Message = {
-      id: `msg-${Date.now()}-${Math.random().toString(36).substr(2, 9)}`,
-      timestamp: new Date(),
-      ...message,
-    } as Message;
-
-    setMessages((prev) => [...prev, fullMessage]);
-
-    requestAnimationFrame(() => {
-      chatEndRef.current?.scrollIntoView({ behavior: "smooth" });
-    });
-  }, []);
->>>>>>> 8564d166
-
+
+  // Recording handlers
   const startRecording = async () => {
     try {
       const stream = await navigator.mediaDevices.getUserMedia({ audio: true });
@@ -139,7 +100,6 @@
     }
   };
 
-<<<<<<< HEAD
   // Message handling
   const addMessage = useCallback((message: Partial<Message>) => {
     const fullMessage: Message = {
@@ -188,71 +148,8 @@
       }
     }
   }, [addMessage, transcribeFetcher.data, transcribeFetcher.state]);
-=======
-  React.useEffect(() => {
-    const transcriptionData = transcribeFetcher.data;
-
-    if (
-      transcriptionData &&
-      !transcriptionData.error &&
-      transcribeFetcher.state === "idle"
-    ) {
-      const transcription = transcriptionData.text;
-
-      addMessage({
-        content: transcription,
-        type: "user",
-        isVoice: true,
-      });
-
-      addMessage({
-        content: `Transcription (${transcriptionData.language}): "${transcription}"`,
-        type: "assistant",
-      });
-
-      if (transcriptionData.ai_response?.response) {
-        addMessage({
-          content: transcriptionData.ai_response.response,
-          type: "ai",
-        });
-      } else if (transcriptionData.ai_response?.error) {
-        addMessage({
-          content: `AI Error: ${transcriptionData.ai_response.error}`,
-          type: "assistant",
-        });
-      }
-    } else if (transcriptionData?.error) {
-      addMessage({
-        content: `Error: ${transcriptionData.error}`,
-        type: "assistant",
-      });
-    }
-  }, [transcribeFetcher.data, transcribeFetcher.state, addMessage]);
-
-  React.useEffect(() => {
-    const textData = textFetcher.data;
-
-    if (textData && !textData.error && textFetcher.state === "idle") {
-      if (textData.ai_response?.response) {
-        addMessage({
-          content: textData.ai_response.response,
-          type: "ai",
-        });
-      } else if (textData.ai_response?.error) {
-        addMessage({
-          content: `AI Error: ${textData.ai_response.error}`,
-          type: "assistant",
-        });
-      }
-    } else if (textData?.error) {
-      addMessage({
-        content: `Error: ${textData.error}`,
-        type: "assistant",
-      });
-    }
-  }, [textFetcher.data, textFetcher.state, addMessage]);
->>>>>>> 8564d166
-
+
+  // Event handlers
   const handleVoiceClick = () => {
     if (isRecording) {
       stopRecording();
@@ -261,97 +158,79 @@
     }
   };
 
-<<<<<<< HEAD
-const handleTextSubmit = async (e: React.FormEvent) => {
-  e.preventDefault();
-  if (!textInput.trim() || isTranscribing) return;
-
-  // Add user message
-  addMessage({
-    content: textInput,
-    type: "user",
-  });
-
-  try {
-    const response = await fetch("/api/textmessage", {
-      method: "POST",
-      headers: {
-        "Content-Type": "application/json",
-      },
-      body: JSON.stringify({
-        message: textInput,
-      }),
-    });
-
-    const data = await response.json();
-
-    if (!data.error) {
-      addMessage({
-        content: data.message.content,
-        type: "assistant",
-      });
-    } else {
-      addMessage({
-        content: "Sorry, there was an error getting a response.",
-        type: "assistant",
-      });
-    }
-  } catch (error) {
-    addMessage({
-      content: "Sorry, there was an error processing your message.",
-      type: "assistant",
-    });
-  }
-=======
-  const handleTextSubmit = (e: React.FormEvent) => {
+  const handleTextSubmit = async (e: React.FormEvent) => {
     e.preventDefault();
-    if (!textInput.trim() || isProcessing) return;
-
+    if (!textInput.trim() || isTranscribing) return;
+
+    // Add user message
     addMessage({
       content: textInput,
       type: "user",
     });
 
-    textFetcher.submit(
-      { text: textInput },
-      {
+    try {
+      const response = await fetch("/api/textmessage", {
         method: "POST",
-        action: "/api/process-text",
-        encType: "application/json",
+        headers: {
+          "Content-Type": "application/json",
+        },
+        body: JSON.stringify({
+          message: textInput,
+        }),
+      });
+
+      const data = await response.json();
+
+      if (!data.error) {
+        addMessage({
+          content: data.message.content,
+          type: "assistant",
+        });
+      } else {
+        addMessage({
+          content: "Sorry, there was an error getting a response.",
+          type: "assistant",
+        });
       }
-    );
->>>>>>> 8564d166
-
-  setTextInput("");
-};
-
+    } catch (error) {
+      addMessage({
+        content: "Sorry, there was an error processing your message.",
+        type: "assistant",
+      });
+    }
+
+    setTextInput("");
+  };
+
+  // Status text based on current state
   const statusText = isRecording
     ? "Recording..."
-    : isProcessing
-    ? "Processing with DeepSeek..."
+    : isTranscribing
+    ? "Transcribing..."
     : "";
 
   return (
     <div className="min-h-screen bg-gradient-to-b from-gray-900 to-black text-white">
       <Navigation />
 
-      <div className="max-w-6xl mx-auto pt-8 px-4">
+      <div className="max-w-4xl mx-auto pt-8">
         <div className="flex flex-col items-center space-y-8">
+          {/* Voice button with deepseek logo */}
           <button
             onClick={handleVoiceClick}
-            disabled={isProcessing}
-            className={`relative w-32 h-32 rounded-3xl transition-all duration-300 ${
+            disabled={isTranscribing}
+            className={`relative w-48 h-48 rounded-3xl transition-all duration-300 ${
               isRecording
                 ? "bg-red-500 shadow-lg shadow-red-500/50"
                 : "bg-blue-500 hover:bg-blue-600 shadow-lg shadow-blue-500/50"
-            } ${isProcessing ? "opacity-50 cursor-not-allowed" : ""}`}
+            } ${isTranscribing ? "opacity-50 cursor-not-allowed" : ""}`}
           >
             <div className="absolute inset-0 flex items-center justify-center">
-              <div className="w-16 h-16 rounded-xl bg-none backdrop-blur flex items-center justify-center">
+              <div className="w-24 h-24 rounded-xl bg-none backdrop-blur flex items-center justify-center">
                 <img
                   src="/deepseekwhite.png"
                   alt="DeepSeek Logo"
-                  className="w-16 h-16"
+                  className="w-24 h-24"
                 />
               </div>
             </div>
@@ -372,16 +251,13 @@
             </div>
           </button>
 
+          {/* Status Text */}
           {statusText && (
             <div className="text-sm text-gray-300">{statusText}</div>
           )}
 
-<<<<<<< HEAD
           {/* Chat Messages */}
           <div className="w-full max-w-7xl h-[50vh] bg-gray-800/30 backdrop-blur rounded-lg p-4  overflow-y-auto">
-=======
-          <div className="w-full bg-gray-800/30 backdrop-blur rounded-lg p-6 h-[50vh] overflow-y-scroll">
->>>>>>> 8564d166
             {messages.map((message) => (
               <div
                 key={message.id}
@@ -390,11 +266,9 @@
                 }`}
               >
                 <div
-                  className={`inline-block max-w-lg px-4 py-2 rounded-lg ${
+                  className={`inline-block max-w-md px-4 py-2 rounded-lg ${
                     message.type === "user"
                       ? "bg-blue-600 text-white"
-                      : message.type === "ai"
-                      ? "bg-purple-600 text-white"
                       : "bg-gray-700 text-gray-100"
                   }`}
                 >
@@ -417,27 +291,23 @@
             <div ref={chatEndRef} />
           </div>
 
-<<<<<<< HEAD
           {/* Text Input */}
           <div className="w-full max-w-7xl">
-=======
-          <div className="w-full">
->>>>>>> 8564d166
             <form onSubmit={handleTextSubmit} className="relative">
               <input
                 type="text"
                 value={textInput}
                 onChange={(e) => setTextInput(e.target.value)}
                 placeholder="Or type your message here..."
-                disabled={isProcessing}
+                disabled={isTranscribing}
                 className="w-full px-4 py-3 rounded-lg bg-gray-800/50 backdrop-blur border border-gray-700 focus:border-blue-500 focus:ring-2 focus:ring-blue-500 focus:outline-none transition disabled:opacity-50"
               />
               <button
                 type="submit"
-                disabled={isProcessing || !textInput.trim()}
+                disabled={isTranscribing || !textInput.trim()}
                 className="absolute right-2 top-1/2 -translate-y-1/2 p-2 text-gray-400 hover:text-white disabled:opacity-50 disabled:cursor-not-allowed transition"
               >
-                {isProcessing ? (
+                {isTranscribing ? (
                   <Loader2 className="w-5 h-5 animate-spin" />
                 ) : (
                   <Send className="w-5 h-5" />
